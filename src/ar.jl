--- conflicted
+++ resolved
@@ -25,6 +25,7 @@
   y
 end
 
+
 """
     b_est_original(y)
 
@@ -50,29 +51,15 @@
   (θ=θ,se=se,e=e)
 end
 
-struct bEstCached
-  T::Int64
-  x::Matrix{Float64}
-  y::Vector{Float64}
-  xx::Matrix{Float64}
-end
-function bEstCached(T::Int64)
-  x=ones(T-1, 3)
-  x[:,2].=2:T
-  y=zeros(T-1)
-  xx=zeros(3,3)
-  bEstCached(T,x,y,xx)
-end
-function (cache::bEstCached)(yin)
-  @unpack T, x, y,xx = cache
-  @assert length(yin)==T
-  @views x[:,3] .= yin[1:(end-1)]
-  @views y .= yin[2:end]
-  xx .= x'*x
-  cxx = cholesky(xx)
-  θ = cxx \ x'*y
+function b_est_prealloc!(x, yin)
+  T = length(yin)
+  x[:,1] .= 1
+  x[:,2] .= 2:T
+  x[:,3] .= yin[1:(end-1)]
+  y = yin[2:T]
+  θ = x'*x \ x'y
   e = y - x*θ
-  se = sqrt.(diag(inv(cxx) *(e'*e))./(T-4))
+  se = sqrt.(diag(inv(x'*x) *(e'*e))./(T-4))
   (θ=θ,se=se,e=e)
 end
 
@@ -119,217 +106,40 @@
 - `se`: standard errors
 - `e`: residualas
 """
-function b_est_nox(yin; xx_xy!::F=xx_xy!, resids!::FR=resids!) where {F<:Function, FR<:Function}
+function b_est_nox(yin)
   T = length(yin)
   xx = @MMatrix zeros(eltype(yin),3,3)
   xy = @MVector zeros(eltype(yin),3)
-  xx_xy!(xx,xy,yin)
-  ixx = inv(xx)
-  θ = ixx * xy
-  e = similar(yin,T-1)
-  resids!(e,yin,θ)
-  se = sqrt.(diag(ixx *(e'*e))./(T-4))
-  (θ=θ,se=se,e=e)
-end 
-
-@inline function resids!(e, yin, θ)
-  T = length(yin)
-  @inbounds @simd for t in 2:T
-    e[t-1] = yin[t] - θ[1] - θ[2]*t - θ[3]*yin[t-1]
-  end
-  nothing
-end
-
-@inline function resids_turbo!(e, yin, θ)
-  T = length(yin)
-  @turbo for t in 2:T
-    e[t-1] = yin[t] - θ[1] - θ[2]*t - θ[3]*yin[t-1]
-  end
-  nothing
-end
-
-"""
-   oneto(Val(N))
-Creates at a compile time the tuple (1, 2, ..., N)
-"""
-oneto(::Val{1}) = (1,)
-oneto(::Val{N}) where N = (oneto(Val(N-1))..., N)
-
-@inline function resids_simd!(e,yin, θ, width::Val{N}=Val(8)) where N
-  lane = VecRange{N}(0)
-  tv=Vec{N,Float64}(oneto(Val(N)))
-  θ1=-Vec{N,Float64}(θ[1])
-  θ2=-Vec{N,Float64}(θ[2])
-  θ3=-Vec{N,Float64}(θ[3])
-  remainder = length(e) % N
-  @inbounds for t ∈ 1:N:(length(e)-remainder) #eachindex(e)
-    @fastmath e[t+lane] = muladd(θ2,tv,yin[t+1+lane])+muladd(θ3,yin[t+lane],θ1)
-    @fastmath tv+=N
-  end
-  @inbounds for t ∈ (length(e)-remainder+1):length(e)
-    @fastmath e[t] = muladd(-θ[2],t+1,yin[t+1])-muladd(θ[3],yin[t],θ[1])
-  end
-  nothing
-end
-  
-@inline function xx_xy!(xx,xy,yin)
-  T = length(yin)
-  xx .= zero(eltype(xx))
-  xy .= zero(eltype(xy))
   @inbounds @simd for t in 2:T
     xx[1,3] += yin[t-1]
-    xx[2,3] += t*yin[t-1]
+    #xx[2,3] += t*yin[t-1]
+    xx[2,3] = muladd(t,yin[t-1], xx[2,3])
     xx[3,3] += yin[t-1]^2
     xy[1] += yin[t]
-<<<<<<< HEAD
     #xy[2] += t*yin[t]
     xy[2] = muladd(t, yin[t], xy[2])
     xy[3] = muladd(yin[t-1],yin[t], xy[3])
   end
-=======
     xy[2] += t*yin[t]
     xy[3] += yin[t-1]*yin[t]
   end 
->>>>>>> 3d5c5e74
   xx[1,1] = T-1 # = 1'*1
   xx[1,2] = xx[2,1] = (T+1)*T/2 - 1 # sum(p+1:T)
   xx[2,2] = (2*(T)+1)*(T)*(T+1)/6 - 1 # sum((p+1:T).^2)
   xx[3,1] = xx[1,3]
   xx[3,2] = xx[2,3]
-  nothing
-end
-
-@inline function xx_xy_simd!(xx,xy,yin, v::Val{N}=Val(32)) where {N}
-  T = length(yin)
-  remainder=(T-1) % N
-  xx .= zero(eltype(xx))
-  xy .= zero(eltype(xy))
-  tv = Vec{N,eltype(yin)}(oneto(Val(N)))+1
-  lane = VecRange{N}(0)
-  @inbounds for t in 2:N:(T-remainder)
-    xx[1,3] += sum(yin[t-1+lane])
-    xx[2,3] += sum(yin[t-1+lane]*tv)
-    xx[3,3] += sum(yin[t-1+lane]^2)
-    xy[1] += sum(yin[t+lane])
-    xy[2] += sum(tv*yin[t+lane])
-    xy[3] += sum(yin[t-1+lane]*yin[t+lane])
-    tv += N
-  end
-  @inbounds for t in (T-remainder+1):T
-    xx[1,3] += yin[t-1]
-    xx[2,3] += yin[t-1]*t
-    xx[3,3] += yin[t-1]^2
-    xy[1] += yin[t]
-    xy[2] += t*yin[t]
-    xy[3] += yin[t-1]*yin[t]
-  end
-  xx[1,1] = T-1 # = 1'*1
-  xx[1,2] = xx[2,1] = (T+1)*T/2 - 1 # sum(2:T)
-  xx[2,2] = (2*(T)+1)*(T)*(T+1)/6 - 1 # sum((2:T).^2)
-  xx[3,1] = xx[1,3]
-  xx[3,2] = xx[2,3]
-  nothing
-end
-
-""" 
-    b_est_stride(y)
-
-  Estimate AR(1) model with intercept and time trend. 
-
-    y[t] = θ[0] + θ[1]t + θ[2]y[t-1] + e[t]
-
-# Arguments
-- `y`: vector 
-
-# Returns
-- `θ`: estimated coefficients
-- `se`: standard errors
-- `e`: residualas 
-"""
-function b_est_stride(yin)
-  T = length(yin)
-  xx = StrideArray{eltype(yin)}(undef, StaticInt(3), StaticInt(3))
-  @turbo xx .= 0.0
-  xy = StrideArray{eltype(yin)}(undef, StaticInt(3))
-  θ = StrideArray{eltype(yin)}(undef, StaticInt(3)) #similar(xy)
-  se = similar(xy)
-  @turbo xy .= 0.0
-  xx13 = zero(eltype(yin))
-  xx23 = zero(eltype(yin))
-  xx33 = zero(eltype(yin))
-  xy1 = zero(eltype(yin))
-  xy2 = zero(eltype(yin))
-  xy3 = zero(eltype(yin))
-  @turbo for t ∈ 2:T
-    ylag = yin[t-1]
-    y = yin[t] 
-    xx13 += ylag
-    xx23 += t*ylag
-    xx33 += ylag^2
-    #xy1 += y
-    xy2 += t*y
-    xy3 += ylag*y
-  end
-  xy1 = xx13 - yin[1] + yin[T]
-  xx[1,3] = xx13
-  xx[2,3] = xx23
-  xx[3,3] = xx33
-  xy[1]=xy1
-  xy[2]=xy2
-  xy[3]=xy3
-  xx[1,1] = T-1 # = 1'*1
-  xx[1,2] = xx[2,1] = (T+1)*T/2 - 1 # sum(p+1:T)
-  xx[2,2] = (2*(T)+1)*(T)*(T+1)/6 - 1 # sum((p+1:T).^2)  
-  xx[3,1] = xx[1,3]
-  xx[3,2] = xx[2,3]
-  ixx = invsym(xx)
-  
-  @turbo for i ∈ eachindex(θ)
-    tij = zero(eltype(θ))
-    for j ∈ axes(ixx,2)
-      tij += ixx[i,j]*xy[j]
-    end
-    θ[i] = tij
-  end
-
+  ixx = inv(xx)
+  θ = ixx * xy
   e = similar(yin,T-1)
-  @turbo for t in 2:T
-    e[t-1] = yin[t] - θ[1] - θ[2]*t - θ[3]*yin[t-1]
-  end
-  #@show se = sqrt.(diag(ixx *(e'*e))./(T-4))
-  σ² = vsum(x->x^2,e)/(T-4)
-  @turbo for j ∈ 1:3
-    se[j] = sqrt(ixx[j,j]*σ²) 
-  end
-  
-  (θ=θ,se=se,e=e)
-end
-
-"""
-<<<<<<< HEAD
+  @simd for t in 2:T
+    @inbounds e[t-1] = yin[t] - θ[1] - θ[2]*t - θ[3]*yin[t-1]
+  end
+  se = sqrt.(diag(ixx *(e'*e))./(T-4))
+  (θ=θ,se=se,e=e)
+end
+
+"""
     simulate_estimate_arp(y0, a, e, ar::Val{P}, rindex=T->rand(1:length(e),T))
-=======
-fast inverse function for statically sized 3x3 StrideArray
-"""
-@inline function invsym(A::typeof(StrideArray(undef, StaticInt(3), StaticInt(3))))
-  iA = similar(A)
-  iA[1,1]=A[3,3]*A[2,2]-A[3,2]*A[2,3]
-  iA[1,2]=-(A[3,3]*A[1,2]-A[3,2]*A[1,3])
-  iA[1,3]=A[2,3]*A[1,2]-A[2,2]*A[1,3]
-  iA[2,1]=iA[1,2] #-A[3,3]*A[2,1]-A[3,1]*A[2,3]
-  iA[2,2]=A[3,3]*A[1,1]-A[3,1]*A[1,3]
-  iA[2,3]=-(A[2,3]*A[1,1]-A[2,1]*A[1,3])
-  iA[3,1]=iA[1,3]
-  iA[3,2]=iA[2,3]
-  iA[3,3]=A[2,2]*A[1,1]-A[2,1]*A[1,2]
-  det = A[1,1]*iA[1,1]+A[2,1]*iA[1,2]+A[3,1]*iA[1,3]
-  @turbo iA ./= det
-  return(iA)
-end
-
-"""
-    simulate_estimate_arp(y0, a, e, ar::Val{P}, rindex=T->rand(1:length(e),T)) 
->>>>>>> 3d5c5e74
 
 Simulates and estimates an AR(P) model. `y` is simulated as
 
@@ -382,7 +192,7 @@
       end
     end
     y = dot(α, xt) + et
-    @sim\d for i in 1:(P+2)
+    @simd for i in 1:(P+2)
       xy[i] += xt[i]*y
     end
     yy += y^2
