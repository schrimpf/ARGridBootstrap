---
title       : "Coding for Performance"
subtitle    :
author      : Paul Schrimpf
date        : `j using Dates; print(Dates.today())`
bibliography: "perf.bib"
---

[![](https://i.creativecommons.org/l/by-sa/4.0/88x31.png)](http://creativecommons.org/licenses/by-sa/4.0/)

This work is licensed under a [Creative Commons Attribution-ShareAlike
4.0 International
License](http://creativecommons.org/licenses/by-sa/4.0/)


### About this document {-}

This document was created using Weave.jl. The code is available in
[on github](https://github.com/schrimpf/ARGridBootstrap.jl). The same
document generates both static webpages and associated (jupyter
notebook)[argridboot.ipynb].

Note that this document was originally written using an older version
of Julia. Updates to Julia have changed some of the performance
comparisons, and the text has not been revised to reflect these changes.

# Introduction

Today we will look into some methods to improve the speed of our
code. Although speed is sometimes important, never forget that speed
should be low on your list of priorities when writing code. You should
prioritize correctness and maintainability ahead of
performance. Nonetheless, performance does matter for some problems.

If you have not already, be sure to read [the Peformance Tips section of Julia Docs](https://docs.julialang.org/en/v1/manual/performance-tips/#man-performance-tips-1).

Also, read Rackauckas's notes on ["Optimizing Serial Code."](https://mitmath.github.io/18337/lecture2/optimizing) [@rackauckas2019a].

# Grid bootstrap

As a motivating example we will look at the gridded bootstrap of
Hansen (1999)[@hansen99].

Gauss, Matlab, and R code implementing Hansen's method is available on
[Hansen's
website](https://www.ssc.wisc.edu/~bhansen/progs/restat_99.html). The
Julia code below is more or less a direct translation from Hansen's R
code. Since this is a translation from R of a translation from Gauss,
this code will not necessarily follow best practices for Julia.

```julia; echo=false; results="hidden"
using ARGridBootstrap, CodeTracking
function code_md(s)
  println("```julia\n"*s*"\n```\n")
end
```

```julia; results="raw"
T = 200
e = randn(T)
y0 = 0
a = 0.9
s = @code_string b_est_original(e)
code_md(s)
```

```julia; results="raw"
s=@code_string ar1_original(y0,a,e)
code_md(s)
```

```julia; results="raw"
 s = @code_string gridbootstrap(b_est_original, a->a, 0.5:0.1:1, 99)
code_md(s)
```

## Improving performance

Now, let's run this code and time it. Note that we are running this
with only 50 grid points and 199 bootstrap replications. In real use,
you would want more like 999 bootstrap replications or more, and perhaps more
grid points.

```julia;
# simulate some data
using Random, BenchmarkTools, Profile
T = 200
e = randn(T)
y0 = 0
a = 0.9
y = ar1_original(y0, a, e)
est = b_est_original(y)
αgrid = 0.84:(0.22/50):1.06
nboot= 199
wrapper(b_est) = function(x)
  out=b_est(x)
  (out.θ[3], out.se[3])
end
benchorig=@benchmark (b,t) = gridbootstrap(wrapper(b_est_original), a->ar1_original(y0, a, est.e),
                             αgrid, nboot);
```

To make code faster, we should begin by profiling.

```julia; term=true; cache=true
using Profile
Profile.clear();
Profile.init(n=10^7,delay=0.0001);
@profview (b,t) = gridbootstrap(wrapper(b_est_original), a->ar1_original(y0, a, est.e),
                               αgrid, 999);
Profile.print(noisefloor=2.0)
```

```julia
using ProfileView
@profview (b,t) = gridbootstrap(wrapper(b_est_original), a->ar1_original(y0, a, est.e),
                               αgrid, 999);
```

Profile.jl works very simply. Every 0.0001 seconds, the line of code
being executed gets recorded. `Profile.print` shows the count of how
many times each line of code got recorded. 

!!! warning
    The following was true on an older version of Julia, but now there are no 
    gains from eliminating `inv`.

    From the output (these
    numbers can vary quite a bit from run to run), we see
    there were 640 ticks in ` gridbootstrap_original` (exact numbers will
    vary on each execution, but relative ones should be similar), and
    almost all of these occurred within `inv`.  If we want the
    code to be faster, we should focus on these lines.  Calling both `inv`
    and `\` is redundant; we should combine these computations.

```julia; results="raw"
s = @code_string b_est_mldivide(y)
code_md(s)
```

```julia; term=true; cache=true
<<<<<<< HEAD
@btime (b,t) = gridbootstrap(wrapper(b_est_mldivide), a->ar1_original(y0, a, est.e),
=======

benchml=@benchmark (b,t) = gridbootstrap(wrapper(b_est_mldivide), a->ar1_original(y0, a, est.e),
>>>>>>> 3d5c5e74
                             αgrid, nboot);
```
~~From this, we get a speedup by about a factor of 4 on my computer.~~ 
This used to make a big difference, but no longer seems to matter.


```julia; term=true; cache=true
Profile.clear();
@profile (b,t) = gridbootstrap(wrapper(b_est_mldivide), a->ar1_original(y0, a, est.e),
                               αgrid, 999);
Profile.print(noisefloor=2.0)
```

Now, the most time consuming parts of the code are, unsurprisingly,
the call to ` \`, and, perhaps surprisingly, ` hcat` from
creating ` x`. Allocating and copying memory is relatively slow. The
creation of ` x` involves both. 

One option is to preallocate an arrays and reuse them. The struct `bEstCache` does this.
```julia; term=true; cache=true
b_est_cache = ARGridBootstrap.bEstCached(T-1)
benchcache=@benchmark gridbootstrap(wrapper(b_est_cache), a->ar1_original(y0, a, est.e), 
                                    αgrid, nboot);
```

```julia
@profview (b,t) = gridbootstrap(wrapper(b_est_cache), a->ar1_original(y0, a, est.e),
                               αgrid, 999);
```

Better yet, we can avoid creating `x` by just accumulating $X'y$ and $X'X$ in a loop.

```julia; results="raw"
s = @code_string b_est_nox(y)
code_md(s)
```
We put the two main loops into separate functions both for organization and to 
allow us to focus on optimizing these loops below.

```julia; output_as_code=true; output_eval=false
@code_string ARGridBootstrap.xx_xy!(zeros(3,3),zeros(3),y)
```

```julia; output_as_code=true; output_eval=false
@code_string ARGridBootstrap.resids!(zeros(length(y)-1),y,zeros(3))
```


```julia; term=true; cache=true
benchnox=@benchmark (b,t) = gridbootstrap(wrapper(b_est_nox), a->ar1_original(y0, a, est.e),
                             αgrid, nboot);
benchnox
```
```julia; term=true; cache=true
Profile.clear();
@profview (b,t) = gridbootstrap(wrapper(b_est_simd), a->ar1_original(y0, a, est.e),
                             αgrid, 4999);
Profile.print(noisefloor=2.0)
```

We have further cut the time by a factor of two. However, this performance optimization has been costly in terms of readability and extensibility
of our code. If we wanted to fit an AR(p) model instead of AR(1), the
` b_est_nox` function would be more difficult to modify than the
` b_est_mldivide` version.

We additionally gained some performance by using mutable `StaticArrays` to hold $X'X$ and $X'y$. 
```julia; term=true
xx = zeros(3,3)
xy = zeros(3,3)
@benchmark ARGridBootstrap.xx_xy!(xx,xy,y)
```

```julia; term=true
using StaticArrays
xx = @MMatrix zeros(3,3)
xy = @MVector zeros(3,3)
@benchmark ARGridBootstrap.xx_xy!(xx,xy,y)
```



EXERCISE: Read [the Performance Tips section of Julia
Manual](https://docs.julialang.org/en/v1/manual/performance-tips/) and
incorporate some of these tips into the above code.

EXERCISE: write a version of ` b_est` that avoids allocating the full
$T \times 3$ $X$ matrix, but can still be generalized to an AR(p) model.

EXERCISE: examine how the relative performance of these versions of `
b_est` vary with ` T`, ` nboot`, and the number of grid points.

EXERCISE: the Julia package ` StaticArrays.jl` provides an alternative
array implementation that is often much faster than ` Base.Array`. Try
implementing ` b_est` using ` StaticArrays.jl`. You will likely need to
use mutable arrays (see ` @MMatrix` and ` @MVector`). Note that ` inv` of
a small array will be substantially faster when using ` StaticArray.jl`
instead of ` Base.Array`.


## Fastest version (without SIMD)

The fastest version of the code that I could write combines the ideas
above. As above, it avoids allocating `x`. It also avoids allocating
`e` by combining the simulation and estimation into a single
loop. Finally, it uses mutable static arrays to ensure that operations
on `xx` and `xy` have as little overhead as possible. Note that for
small StaticArrays, `inv` will call a specialized, fast version, and
ends up being faster than `\`.

```julia
using StaticArrays
```

```julia; results="raw"
s = @code_string simulate_estimate_arp(y0,a,e)
code_md(s)
```

```julia; cache=true; term=true;
estimator(y0=y0,e=est.e) = function(a)
  out = simulate_estimate_arp(y0,a,e)
  (out.θ[3], out.se[3])
end
bench_sea=@benchmark  (b,t) = gridbootstrap(estimator(), a->a, αgrid, nboot);
```

On my computer, this version of the code is about 10 times faster than
the original.

# SIMD

To get full performance from modern CPUs, it is essential to use 
Single Instruction, Multiple Data instructions (also known as vectorized CPU instructions) 
in our code. These are special CPU instruction that allow applying an operation to multiple 
numbers at once. The LLVM compiler that Julia uses tries to automatically use these 
instructions when it is sure that it is safe to do so. 
See ["Demystifying auto vectorization in Julia"](https://www.juliabloggers.com/demystifying-auto-vectorization-in-julia/) for more information.

The compiler is not always successful in using SIMD instructions, so manual 
usage of SIMD instructions can often help. 

## LoopVectorization.jl

As mentioned above, the Julia compiler tries to automactically use SIMD instructions when it 
is safe to do so. SIMD instructions often change the order of operations, and since
floating point math is not exactly commutative. The compiler tries to avoid reordering 
operations, but this often prevents SIMD use. The macro `@simd` tells the compiler
to not worry about reordering operations and insert SIMD instructions more aggresively. Still,
there are some SIMD operations that the compiler will not insert automatically.

The [LoopVectorization.jl](https://github.com/JuliaSIMD/LoopVectorization.jl) package defines
a macro, `@turbo` that more aggresively inserts SIMD instructions. This can make a 
large difference for some loops and broadcasts.

```julia; term=true
e = zeros(length(y)-1)
θ = @MVector zeros(3)
@benchmark ARGridBootstrap.resids!($e,$y,$θ)
```

```julia; term=true
@benchmark ARGridBootstrap.resids_turbo!($e,$y,$θ)
```

We can also write SIMD instructions ourselves. The [SIMD.jl](https://github.com/eschnett/SIMD.jl) 
package makes this somewhat accessible. For an example, `resids_simd` uses this package to
match performance of the `@turbo` version. 
```julia; term=true
@benchmark ARGridBootstrap.resids_simd!($e,$y,$θ, Val(8))
```
Generally, if `@turbo` successfully inserted SIMD instructions 
and made your code substantially faster, it will not be worth your effort to try to manually 
write SIMD code. However, `@turbo` will not always be able to insert SIMD instructions.
One way to check is through benchmarking. Another way is to inspect 
`@code_llvm ARGridBootstrap.resids_turbo!(e,y,θ)`. Things like `fadd fast <4 x double>` are 
SIMD instructions. The `<4 x double>` part is the key sign. In contrast, something like 
`%26 = fsub double %24, %25` are scalar instructions. 

The loops in `xx_xy!` are not automatically vectorized. Part of the issue is that
`@turbo` cannot tell that `xx` and `xy` are arrays instead of scalars. If we rewrite 
the code to use scalars, it would like get vectorized by `@turbo`. The `b_est_stride` 
function does this. However, it is really inconvenient to rewrite array code as scalars.
It may be more maintainable to keep the arrays and write SIMD instructions ourselves.
```julia; term=true
@benchmark ARGridBootstrap.xx_xy!($xx,$xy,$y)
```
```julia; term=true
@benchmark ARGridBootstrap.xx_xy_simd!($xx,$xy,$y, Val(64))
```
This makes the code faster by a factor of more than 10. The `Val(N)` argument 
controls the width of vectors that gets passed to SIMD instructions. 
The value of `N` can affect execution by a factor of 5 or more. The
best choice of `N` depends on your exact hardware and the code being executed. 

To see how much this is worth it, let's benchmark the full bootstrap code, but using the SIMD 
versions of `resids!` and `xx_xy!`
```julia; term=true; cache=true
b_est_simd = y->b_est_nox(y, xx_xy! =ARGridBootstrap.xx_xy_simd!, resids! =ARGridBootstrap.resids_simd!)
benchsimd=@benchmark (b,t) = gridbootstrap(wrapper(b_est_simd), a->ar1_original(y0, a, est.e),
                             αgrid, nboot);
benchsimd
```
We have not improved total execution very much. The problem is that
very little of the total time was spent in `xx_xy!` and `resids!` to begin with. 
We did make those functions much faster, but they were such a small portion of 
total execution time, that it is not noticeable. We should focus our efforts on 
`ar1_original` if we want to improve. 


## LoopVectorization

Here's a version that adds some `@turbo` macros from LoopVectorization.jl.
```julia; cache=true
estimator(y0=y0,e=est.e) = function(a)
  out = simulate_estimate_arp_lv(y0,a,e)
  (out.θ[3], out.se[3])
end
@btime  (b,t) = gridbootstrap(estimator(), a->a, αgrid, nboot);
```


# Multi-threading

Current computers almost all have multiple cores. We can divide the
time it takes our code by up to the number of cores we have (but
usually less) by writing multi-threaded code. Multi-threaded code
performs multiple tasks at once with shared memory. Before you begin
writing multi-threaded code, you should make sure your code isn't
already using all available cores. It is likely that the BLAS and
Lapack libraries that Julia uses for linear algebra are
multi-threaded. If you code is dominated by large matrix operations,
it may already be using all available cores. In that case, there will
not be much benefit from additional multi-threading.

Read ["The Basics of Single Node Parallel Computing"](https://mitmath.github.io/18337/lecture5/parallelism_overview)
Rackauckus (2019) [@rackauckas2019b] .

Once we have decided that the code might benefit from multi-threading,
we should look for loops (or other independent tasks) that can be
multi-threaded. There is some overhead from creating threads and
communicating among them. Multi-threading generally works best for
loops where each iteration involves substantial work, and each
iteration is independent of all others. The loops over grid points and
bootstrap repetitions in ` gridbootstrap` are perfect candidates. We
don't care about the order in which these loops get executed. The
result of each iteration is (mostly) independent of all others.

Some care must be taken with random number generators and
multi-threaded code. See
[the Julia docs](https://docs.julialang.org/en/v1/manual/parallel-computing/index.html#Side-effects-and-mutable-function-arguments-1) for more information.

```julia; results="raw"
rng = rngarray(nthreads())
s=@code_string gridbootstrap_threaded(wrapper(b_est_original), (a, rng)->ar1_original(y0, a, est.e, n->rand(rng,1:(T-1),n)),αgrid, 2, rng=rng)
code_md(s)
```

Now, let's try multi-threading the original version of the code.

```julia; cache=true
using Base.Threads
println("Single thread, original version")
@btime begin # this is so slow that using btime is not so necessary
  (b,t) = gridbootstrap(wrapper(b_est_original), a->ar1_original(y0, a, est.e),
                        αgrid, 199);
end;

rng = rngarray(nthreads())
# make sure the threaded version is compiled before timing it
(b,t) = gridbootstrap_threaded(wrapper(b_est_original),
                               (a, rng)->ar1_original(y0, a, est.e, n->rand(rng,1:(T-1),n)),
                               αgrid, 2, rng=rng);
println("$(nthreads()) threads, original version")
@btime begin # this is so slow that using btime is not so necessary
  (b,t) = gridbootstrap_threaded(wrapper(b_est_original),
                                 (a, rng)->ar1_original(y0, a, est.e, n->rand(rng,1:(T-1),n)),
                                 αgrid, 199, rng=rng);
end;
```

The execution times are nearly identical on my computer. The reason is
that the computation is dominated by the creation of ` X` and
multiplying ` X'*X` and ` X'*y`. These operations are already
multi-threaded in the BLAS library being used. It is possible
that first calling ` using LinearAlgebra; BLAS.set_num_threads(1)` would
improve the performance of the multi-threaded bootstrap.


```julia; cache=true
println("Single thread, fastest version")
@btime  (b,t) = gridbootstrap(estimator(), a->a, αgrid, nboot);

println("$(nthreads()) threads, fastest version")
estimator_threaded(y0=y0,e=est.e)=function(foo)
  (a, rng) = foo
  out=simulate_estimate_arp(y0,a,e,Val(1),()->rand(rng,1:length(e)))
  (out.θ[3], out.se[3])
end
rng = rngarray(nthreads())
@btime begin
  (bs, ts) = gridbootstrap_threaded(estimator_threaded(),
                                    (a,rng)->(a,rng), αgrid,
                                    nboot, rng=rng)
end;
```

Notice how the speedup from using multiple threads is far less than
number of cores. On my computer, the threaded version of the code is
about 4 times faster, even though my computer has 40 "cores" (or 20
physical cores. My computer has 2 processors with 10 cores each, and each
core is hyperthreaded into 2. The OS sees 40 processors, but half of
them are sharing substantial resources). A speedup far less than the
number of cores is typical. Creating and managing multiple threads
creates some overhead. Moreover, cores must share various resources;
most notably RAM and some cache.

# GPU

Compared to CPUs, GPUs have a huge number of cores operating at a
slower clockrate. GPUs also have their own separate memory, which they
can access faster than CPUs access RAM.  These characteristics make
GPUs well-suited to large parallel computations. Unfortunately, fully
utilizing GPUs can require substantial changes to your code.

See ["The Different Flavors of
Parallelism"](https://mitmath.github.io/18337/lecture6/styles_of_parallelism)
Rackauckas (2019) [@rackauckas2019c] for more information comparing
GPUs to various forms of parallelism on CPUs.

## Array interface

The easiest way to use a GPU in Julia is through a high level array
interface. `ArrayFire.jl`, `oneAPI.jl`, and `CUDA.jl` each offer such
interfaces. We will focus on `CUDA.jl` in these
notes. `CUDA.jl` relies on Nvidia's CUDA platform, so it only
works with Nvidia GPUs. Nvidia tends to dominate GPGPU, and the GPUs
available on cedar.computecanada.ca and in my desktop are Nvidia.

Using CUDA.CuArray is simple, but has some limitations. You create arrays
on the GPU using ` CuArray`. Any array level operation on these will
then be performed efficiently on the GPU. This includes broadcast
functions with ` .` and matrix multiplies.

```julia
using CUDA, Random, BenchmarkTools


N = 1000
M = 1000

function cuarraydemo(N,M)
  # wrapped in a  function so that the CuArrays are freed
  # otherwise we will run out GPU memory later
  A = randn(N,M);
  b = randn(M,2);
  println("Time on CPU")
  function foo(A,b)
    (A.^2)*b
  end
  @time c=foo(A,b);
  @time c=foo(A,b);
  A_gpu = CuArray(A); # copy of A in GPU memory
  b_gpu = CuArray(b);
  println("Computations on the GPU are fast")
  # @btime does not work inside a function
  @time CUDA.@sync c_gpu=foo(A_gpu,b_gpu);
  @time CUDA.@sync c_gpu=foo(A_gpu,b_gpu);
  println("But copying to and from GPU memory is not")
  bar(A,b) =Array(foo(CuArray(A), CuArray(b)))
  @time c2=bar(A,b);
  @time c2=bar(A,b);
end

```

```julia; term=true
cuarraydemo(N,M);
```

`CuArray`s also allow indexing, so you could use loops and other
constructs. However, this will not be fast. ` CuArray`s by itself will be
a good method to utilize GPUs when the code is dominated by operations
on large arrays.

Unfortunately, the fastest version of our grid bootstrap code does not
fit that description. A loop seems needed to generate $y$ due to the
recursiveness of the AR(1) model. The fastest version of the code
above involves many operations on small 3x3 arrays.

EXERCISE: modify ` b_est_original` or ` b_est_mldivide` to utilize
` CuArray`s. The approach taken in those functions involves some
moderate sized matrices, so it may benefit from ` CuArray`s.


## Custom CUDA Kernels

To parallelize the code above on a GPU, we will have to use a lower
level interface to the GPU. To explain how it works, we will begin
with a simple example that just squares all the elements of an array.

Disclaimer: my understanding of CUDA and the inner workings of GPUs is
far from complete. Some of the details in this section might be
inaccurate.

A typical workflow with CUDA consists of

1. Allocate GPU memory and copying arrays into it with ` CuArray`.
2. Decide how many threads and what configuration of threads to
   launch.
3. Each thread does some computation by running a "kernel" function.
4. Copy result from GPU memory to CPU memory.

In the code below, 1 happens in `cuarray_cudanative_compare`, 2 happens in the
` square!` function, ` square_kernel!` is the kernel in 3, and 4 is just
not done.

### Threads and blocks

CUDA organizes GPU threads into blocks. I believe that the threads in
a block all execute concurrently. Threads in the same block share some
memory and registers. All current Nvidia GPUs have a maximum number of
threads per block of 1024. Note that threads in the same block share
registers[^reg], and different kernel functions will use different
numbers of registers at once, so depending on the kernel function, you
might be limited to fewer than 1024 threads per block. The number of
registers available per block depends on your GPU. You can check your
GPU characteristics by compiling and running the C++ program in
`$CUDA_PATH/samples/1_Utilities/deviceQuery/`. Alternatively, you can
see this information in Julia by running the code below.

```julia
println("Maximum threads per block $(attribute(device(), CUDA.CU_DEVICE_ATTRIBUTE_MAX_THREADS_PER_BLOCK))")
println("Maximum x blocks $(attribute(device(), CUDA.CU_DEVICE_ATTRIBUTE_MAX_GRID_DIM_X))")
println("Maximum registers per block $(attribute(device(), CUDA.CU_DEVICE_ATTRIBUTE_MAX_REGISTERS_PER_BLOCK))")
```

There is no simple way to predict how many registers a kernel function
uses. It will depend both on the code you write and how the compiler
optimizes the code. If you encounter cryptic error messages about CUDA
resources unavailable, then try reducing the number of threads per
block. Alternatively, you can limit the number of registers used by
passing the `maxregs` argument to `@cuda`.

You can execute more than 1024 threads by specifying a number of
blocks. There is also a limit to the number of blocks, but it is
rather large. In the code below, we set the number of blocks, so that
` nblocks*nthreads >= length(A)`. Each thread then operates on a single
element of ` A`. When the code is executed, each thread has a unique
` threadIdx` and ` blockIdx` combination, and these are used to assign
threads to elements of ` A`. The indices go from 1 to number of threads
(or blocks). For convenience you can request threads and blocks to
have up 3 dimensions, and there are ` threadIdx().y` and
` threadIdx().z` for the additional dimensions.

[^reg]: Processor registers are the fastest bits of memory on the
    processor, and registers are where the actual addition,
    multiplication, and other instructions are carried out.

```julia
function square!(A::CuArray)
  n = length(A)
  maxthreads = 1024
  nthreads = min(maxthreads, n)
  nblocks  = Int(ceil(n/nthreads))

  @cuda threads=nthreads blocks=nblocks square_kernel!(A)

  return A
end

function square_kernel!(A)
  i = threadIdx().x + (blockIdx().x-1)*blockDim().x
  if (i<=length(A))
    @inbounds A[i] *= A[i]
  end
  return nothing # CUDA kernels must return nothing
end

function cuarray_cudanative_compare(A)
  A_gpu = CuArray(A);
  println("CUDAnative square!")
  @time CUDA.@sync square!(A_gpu);
  @time CUDA.@sync square!(A_gpu);

  println("CuArray A*=A")
  A_gpu = CuArray(A);
  @time CUDA.@sync A_gpu .*= A_gpu;
  @time CUDA.@sync A_gpu .*= A_gpu;
  return nothing
end
```

```julia; term=true
cuarray_cudanative_compare(randn(N,M))
```
### Kernel Limitations

CUDA kernel functions execute on the GPU and in GPU memory. Since GPU
memory is allocated and managed differently than RAM, many Julia
functions will not work in CUDA kernels. Most importantly, Julia
functions that allocate dynamically sized arrays will not work. This
means that even matrix multiplication like ` θ = ixx*xy` will fail (if
`ixx` or `xy` are dynamically allocated) since it allocates an array
for ` θ`. You can, however, have local scalars, tuples, and `
StaticArrays` within a kernel function. The key difference is that the
sizes of these types are known at compile time. If `ixx` and `xy` are
`StaticArrays`, then you can do something like `θ = ixx*xy`. Since the
compiler knows the size of `ixx` and `xy`, the compiler also know the
size of `θ`. However, even with ` StaticArrays` you must be careful
with operations that that create new StaticArrays (like matrix
multiplies). These will cause problems if called repeatedly within a
loop.[^loops]

[^loops]: If you create StaticArrays inside a loop, they get allocated
    to the GPU's "dynamic shared memory." I believe a new allocation
    happens each loop iteration. This will be slow, and there is a
    fairly small amount of dynamic shared memory, of which you will
    soon run out.

It is possible to dynamicaaly allocate GPU memory within a kernel
function, but it requires using the low-level interface to CUDA in
`CUDA.jl`. Moreoever, it is generally not a good idea to be
dynamically allocating and freeing memory in each of the thousands of
threads you execute.[^caveat]


[^caveat]: There are situations where allocating shared memory is
    needed and a good idea, but these require some advanced techniques
    that we will not cover.

## GPU grid bootstrap

```julia; results="raw"
s = @code_string argridbootstrap_gpu(est.e, y0, grid=αgrid, nboot=nboot, RealType=Float64)
code_md(s)
```

```julia; results="raw"
s = @code_string ARGridBootstrap.argridkernel!(1.,1., 1., Val(1), 1., 1. , 1.)
code_md(s)
```

```julia; cache=true
@btime begin
  grid = argridbootstrap_gpu(est.e, y0, grid=αgrid, nboot=nboot, RealType=Float64);
end;
```

Compared to the fastest CPU code above, the GPU version takes about
1/20th the time of the single-threaded CPU code, and about 1/5th the
time of the 30-threaded CPU code. Considering that the two CPUs in my
workstation together cost about 6 times more than the single GPU, the
performance of the GPU code is quite good. Also, we carefully profiled
and tuned the CPU code, but not the GPU code (although the GPU code
does use all algorithmic improvements of the fastest CPU code). Profiling GPU kernel
code requires using Nvidia's profiler, see
[CUDA.jl
documentation](https://cuda.juliagpu.org/stable/development/profiling/)
for information.<|MERGE_RESOLUTION|>--- conflicted
+++ resolved
@@ -139,12 +139,8 @@
 ```
 
 ```julia; term=true; cache=true
-<<<<<<< HEAD
-@btime (b,t) = gridbootstrap(wrapper(b_est_mldivide), a->ar1_original(y0, a, est.e),
-=======
 
 benchml=@benchmark (b,t) = gridbootstrap(wrapper(b_est_mldivide), a->ar1_original(y0, a, est.e),
->>>>>>> 3d5c5e74
                              αgrid, nboot);
 ```
 ~~From this, we get a speedup by about a factor of 4 on my computer.~~ 
@@ -352,18 +348,6 @@
 We did make those functions much faster, but they were such a small portion of 
 total execution time, that it is not noticeable. We should focus our efforts on 
 `ar1_original` if we want to improve. 
-
-
-## LoopVectorization
-
-Here's a version that adds some `@turbo` macros from LoopVectorization.jl.
-```julia; cache=true
-estimator(y0=y0,e=est.e) = function(a)
-  out = simulate_estimate_arp_lv(y0,a,e)
-  (out.θ[3], out.se[3])
-end
-@btime  (b,t) = gridbootstrap(estimator(), a->a, αgrid, nboot);
-```
 
 
 # Multi-threading
