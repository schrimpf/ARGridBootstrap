--- conflicted
+++ resolved
@@ -194,18 +194,12 @@
 @benchmark share_v3(sδ,sΣ,sX,s∫)
 ```
 
-<<<<<<< HEAD
 The code is now 5 times faster than the original, and only allocates once (to store the return value). 
 
 ## Multi-Threading
 
 Multi-threading this code is difficult because it is already quite fast. The sum in the integral can be parallelized, but unless 
 there are a large number of integration points, the overhead from creating threads will likely outweigh the benefits. 
-=======
-The code is now 5 times faster than the original, and only allocates once (to store the return value). If one wanted to optimize further, you could still parallelized the sum in the integral.
-You could try using the `VectorizedReduction`. to execute the sum using SIMD instructions, or multi-thread the loop following the pattern suggested in [the Julia documentation](https://docs.julialang.org/en/v1/manual/multi-threading/#Using-@threads-without-data-races).
-There are also multiple packages that provide threaded reductions.
->>>>>>> aefac6d7
 
 The [`Polyester` package](https://github.com/JuliaSIMD/Polyester.jl) provides a faster, but more limited threading model than base Julia. 
 Using it, we can see modest gains, even with just 100 integration points. 
@@ -322,13 +316,8 @@
 
 ## Fixing Type Instabilities
 
-<<<<<<< HEAD
 From `@code_warntype`, we see that the compiles is unable to infer the type of some variables. The problem seems to start with `D`.  This is quite puzzling because `D` is explicitly initialized as `zeros(eltype(Gi),...).`
 ```julia; term=true
-=======
-From `@code_warntype`, we see that the compiler is unable to infer the type of some variables. The problem seems to start with `D`.  This is quite puzzling because `D` is explicitly initialized as `zeros(eltype(Gi),...).`
-```julia
->>>>>>> aefac6d7
 @code_warntype klm(gi)(β0)
 ```
 To investigate further, let us focus on `statparts`.
